--- conflicted
+++ resolved
@@ -26,19 +26,16 @@
   , OUTPUT_FILE_PATH("outfile")
   , PROMOTION_LABEL("label")
   , ADDITIONAL_PROPERTIES("props")
-<<<<<<< HEAD
   , INSTALL_PROMOTE_USER("newpromoteuser")
-  , INSTALL_PROMOTE_PASSWORD("newpromotepassword");
-=======
+  , INSTALL_PROMOTE_PASSWORD("newpromotepassword")
   , NO_UNIMPLICATED_FILES("nounimplicatedfiles");
->>>>>>> 689773c6
-  
+
   private final String mArgString;
-  
+
   private CommandLineOption(String pArgString){
     mArgString = pArgString;
   }
-  
+
   /**
    * Gets the command line argument string which this enum represents.
    * @return Argument string.
@@ -46,5 +43,5 @@
   public String getArgString(){
     return mArgString;
   }
-  
+
 }